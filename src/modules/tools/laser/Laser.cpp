/*
    This file is part of Smoothie (http://smoothieware.org/). The motion control part is heavily based on Grbl (https://github.com/simen/grbl).
    Smoothie is free software: you can redistribute it and/or modify it under the terms of the GNU General Public License as published by the Free Software Foundation, either version 3 of the License, or (at your option) any later version.
    Smoothie is distributed in the hope that it will be useful, but WITHOUT ANY WARRANTY; without even the implied warranty of MERCHANTABILITY or FITNESS FOR A PARTICULAR PURPOSE. See the GNU General Public License for more details.
    You should have received a copy of the GNU General Public License along with Smoothie. If not, see <http://www.gnu.org/licenses/>.
*/

#include "libs/Module.h"
#include "libs/Kernel.h"
#include "modules/communication/utils/Gcode.h"
#include "modules/robot/Stepper.h"
#include "Laser.h"
#include "libs/nuts_bolts.h"
#include "Config.h"
#include "StreamOutputPool.h"
#include "Block.h"
#include "checksumm.h"
#include "ConfigValue.h"

#include "libs/Pin.h"
#include "Gcode.h"
#include "PwmOut.h" // mbed.h lib
#include "AnalogOut.h" // mbed.h lib

#define laser_module_enable_checksum        CHECKSUM("laser_module_enable")
#define laser_module_pin_checksum           CHECKSUM("laser_module_pin")
#define laser_module_pwm_period_checksum    CHECKSUM("laser_module_pwm_period")
#define laser_module_max_power_checksum     CHECKSUM("laser_module_max_power")
#define laser_module_tickle_power_checksum  CHECKSUM("laser_module_tickle_power")

Laser::Laser(){
}

void Laser::on_module_loaded() {
    if( !THEKERNEL->config->value( laser_module_enable_checksum )->by_default(false)->as_bool() ){
        // as not needed free up resource
        delete this;
        return;
    }

    // Get smoothie-style pin from config
    Pin* dummy_pin = new Pin();
    dummy_pin->from_string(THEKERNEL->config->value(laser_module_pin_checksum)->by_default("nc")->as_string())->as_output();

<<<<<<< HEAD
    laser_pin.pwm = NULL;

    this->laser_inverting = dummy_pin->inverting;
    this->laser_control_type_pwm = true;

    // Get mBed-style pin from smoothie-style pin
    if( dummy_pin->port_number == 2 ){
        if( dummy_pin->pin == 0 ){ this->laser_pin = new mbed::PwmOut(p26); }
        if( dummy_pin->pin == 1 ){ this->laser_pin = new mbed::PwmOut(p25); }
        if( dummy_pin->pin == 2 ){ this->laser_pin = new mbed::PwmOut(p24); }
        if( dummy_pin->pin == 3 ){ this->laser_pin = new mbed::PwmOut(p23); }
        if( dummy_pin->pin == 4 ){ this->laser_pin = new mbed::PwmOut(p22); }
        if( dummy_pin->pin == 5 ){ this->laser_pin = new mbed::PwmOut(p21); }
    }else if( dummy_pin->port_number == 1 ){
        if( dummy_pin->pin == 18 ){ this->laser_pin = new mbed::PwmOut(LED1); }
        if( dummy_pin->pin == 20 ){ this->laser_pin = new mbed::PwmOut(LED2); }
        if( dummy_pin->pin == 21 ){ this->laser_pin = new mbed::PwmOut(LED3); }
        if( dummy_pin->pin == 23 ){ this->laser_pin = new mbed::PwmOut(LED4); }
        if( dummy_pin->pin == 24 ){ this->laser_pin = new mbed::PwmOut(P1_24); }
        if( dummy_pin->pin == 26 ){ this->laser_pin = new mbed::PwmOut(P1_26); }
    }else if( dummy_pin->port_number == 3 ){
        if( dummy_pin->pin == 25 ){ this->laser_pin = new mbed::PwmOut(P3_25); }
        if( dummy_pin->pin == 26 ){ this->laser_pin = new mbed::PwmOut(P3_26); }
    }
=======
    laser_pin = dummy_pin->hardware_pwm();
>>>>>>> 7bab8d23

    if( dummy_pin->port_number == 0 && dummy_pin->pin == 26 ){
        this->laser_pin.dac = new mbed::AnalogOut(p18);
        this->laser_control_type_pwm = false;
    }

    if (laser_pin.pwm == NULL)
    {
        THEKERNEL->streams->printf("Error: Laser cannot use P%d.%d (P2.0 - P2.5, P1.18, P1.20, P1.21, P1.23, P1.24, P1.26, P3.25, P2.26 only). Laser module disabled.\n", dummy_pin->port_number, dummy_pin->pin);
        delete dummy_pin;
        delete this;
        return;
    }

    delete dummy_pin;
    dummy_pin = NULL;

    if( this->laser_control_type_pwm ){
        this->laser_pin.pwm->period_us(THEKERNEL->config->value(laser_module_pwm_period_checksum)->by_default(20)->as_number());
        this->laser_pin.pwm->write(this->laser_inverting ? 1 : 0);
    }
    else{
        this->laser_pin.dac->write(this->laser_inverting ? 1.0f : 0.0f);
    }

    this->laser_max_power =    THEKERNEL->config->value(laser_module_max_power_checksum   )->by_default(0.8f)->as_number() ;
    this->laser_tickle_power = THEKERNEL->config->value(laser_module_tickle_power_checksum)->by_default(0   )->as_number() ;

    //register for events
    this->register_for_event(ON_GCODE_EXECUTE);
    this->register_for_event(ON_SPEED_CHANGE);
    this->register_for_event(ON_PLAY);
    this->register_for_event(ON_PAUSE);
    this->register_for_event(ON_HALT);
    this->register_for_event(ON_BLOCK_BEGIN);
    this->register_for_event(ON_BLOCK_END);
}

// Turn laser off laser at the end of a move
void  Laser::on_block_end(void* argument){
    if( this->laser_control_type_pwm ){
        this->laser_pin.pwm->write(this->laser_inverting ? 1 : 0);
    }
    else{
        this->laser_pin.dac->write(this->laser_inverting ? 1.0f : 0.0f);
    }
}

// Set laser power at the beginning of a block
void Laser::on_block_begin(void* argument){
    this->set_proportional_power();
}

// When the play/pause button is set to pause, or a module calls the ON_PAUSE event
void Laser::on_pause(void* argument){
    if( this->laser_control_type_pwm ){
        this->laser_pin.pwm->write(this->laser_inverting ? 1 : 0);
    }
    else{
        this->laser_pin.dac->write(this->laser_inverting ? 1.0f : 0.0f);
    }
}

// when a print is aborted or a module calls the ON_HALT event
void Laser::on_halt(void* argument){
    if( this->laser_control_type_pwm ){
        this->laser_pin.pwm->write(this->laser_inverting ? 1 : 0);
    }
    else{
        this->laser_pin.dac->write(this->laser_inverting ? 1.0f : 0.0f);
    }
}

// When the play/pause button is set to play, or a module calls the ON_PLAY event
void Laser::on_play(void* argument){
    this->set_proportional_power();
}

// Turn laser on/off depending on received GCodes
void Laser::on_gcode_execute(void* argument){
    Gcode* gcode = static_cast<Gcode*>(argument);
    this->laser_on = false;
    if( gcode->has_g){
        int code = gcode->g;
        if( code == 0 ){                    // G0
            if( this->laser_control_type_pwm ){
                this->laser_pin.pwm->write(this->laser_inverting ? 1 - this->laser_tickle_power : this->laser_tickle_power);
            }
            else{
                this->laser_pin.dac->write(this->laser_inverting ? 1.0f - this->laser_tickle_power : this->laser_tickle_power);
            }
            this->laser_on =  false;
        }else if( code >= 1 && code <= 3 ){ // G1, G2, G3
            this->laser_on =  true;
        }
    }
    if ( gcode->has_letter('S' )){
        this->laser_max_power = gcode->get_value('S');
//         THEKERNEL->streams->printf("Adjusted laser power to %d/100\r\n",(int)(this->laser_max_power*100.0+0.5));
    }

}

// We follow the stepper module here, so speed must be proportional
void Laser::on_speed_change(void* argument){
    if( this->laser_on ){
        this->set_proportional_power();
    }
}

void Laser::set_proportional_power(){
    if( this->laser_on && THEKERNEL->stepper->get_current_block() ){
        // adjust power to maximum power and actual velocity
        float proportional_power = float(float(this->laser_max_power) * float(THEKERNEL->stepper->get_trapezoid_adjusted_rate()) / float(THEKERNEL->stepper->get_current_block()->nominal_rate));
        if (this->laser_inverting) {
            proportional_power = 1 - proportional_power;
        }
        if( this->laser_control_type_pwm ){ this->laser_pin.pwm->write(proportional_power); }
        else{ this->laser_pin.dac->write(proportional_power); }
    }
}<|MERGE_RESOLUTION|>--- conflicted
+++ resolved
@@ -42,34 +42,8 @@
     Pin* dummy_pin = new Pin();
     dummy_pin->from_string(THEKERNEL->config->value(laser_module_pin_checksum)->by_default("nc")->as_string())->as_output();
 
-<<<<<<< HEAD
-    laser_pin.pwm = NULL;
 
-    this->laser_inverting = dummy_pin->inverting;
-    this->laser_control_type_pwm = true;
-
-    // Get mBed-style pin from smoothie-style pin
-    if( dummy_pin->port_number == 2 ){
-        if( dummy_pin->pin == 0 ){ this->laser_pin = new mbed::PwmOut(p26); }
-        if( dummy_pin->pin == 1 ){ this->laser_pin = new mbed::PwmOut(p25); }
-        if( dummy_pin->pin == 2 ){ this->laser_pin = new mbed::PwmOut(p24); }
-        if( dummy_pin->pin == 3 ){ this->laser_pin = new mbed::PwmOut(p23); }
-        if( dummy_pin->pin == 4 ){ this->laser_pin = new mbed::PwmOut(p22); }
-        if( dummy_pin->pin == 5 ){ this->laser_pin = new mbed::PwmOut(p21); }
-    }else if( dummy_pin->port_number == 1 ){
-        if( dummy_pin->pin == 18 ){ this->laser_pin = new mbed::PwmOut(LED1); }
-        if( dummy_pin->pin == 20 ){ this->laser_pin = new mbed::PwmOut(LED2); }
-        if( dummy_pin->pin == 21 ){ this->laser_pin = new mbed::PwmOut(LED3); }
-        if( dummy_pin->pin == 23 ){ this->laser_pin = new mbed::PwmOut(LED4); }
-        if( dummy_pin->pin == 24 ){ this->laser_pin = new mbed::PwmOut(P1_24); }
-        if( dummy_pin->pin == 26 ){ this->laser_pin = new mbed::PwmOut(P1_26); }
-    }else if( dummy_pin->port_number == 3 ){
-        if( dummy_pin->pin == 25 ){ this->laser_pin = new mbed::PwmOut(P3_25); }
-        if( dummy_pin->pin == 26 ){ this->laser_pin = new mbed::PwmOut(P3_26); }
-    }
-=======
     laser_pin = dummy_pin->hardware_pwm();
->>>>>>> 7bab8d23
 
     if( dummy_pin->port_number == 0 && dummy_pin->pin == 26 ){
         this->laser_pin.dac = new mbed::AnalogOut(p18);
