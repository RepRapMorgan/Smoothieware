--- conflicted
+++ resolved
@@ -1016,7 +1016,6 @@
     gcode->stream->printf("Homing Offset: X %5.3f Y %5.3f Z %5.3f will take effect next home\n", homing_axis[X_AXIS].home_offset, homing_axis[Y_AXIS].home_offset, homing_axis[Z_AXIS].home_offset);
 }
 
-<<<<<<< HEAD
 void Endstops::set_relative_homing_offset(Gcode *gcode)
 {
     // Similar to M306 but sets Homing offsets relatively based on current position
@@ -1086,10 +1085,7 @@
     return true;//ok;
 }*/
 
-void Endstops::handle_park(Gcode * gcode)
-=======
 void Endstops::handle_park()
->>>>>>> de35392f
 {
     // TODO: spec says if XYZ specified move to them first then move to MCS of specifed axis
     THEROBOT->push_state();
