--- conflicted
+++ resolved
@@ -194,7 +194,7 @@
     float z_start_pos= THEROBOT->actuators[Z_AXIS]->get_current_position();
 
     if(dwell_before_probing > .0001F) safe_delay_ms(dwell_before_probing*1000);
-    
+
     // move Z down
     bool dir= (!reverse_z != reverse); // xor
     float delta[3]= {0,0,0};
@@ -237,13 +237,8 @@
         if(fr > this->fast_feedrate) fr = this->fast_feedrate; // unless that is greater than fast feedrate
     }
 
-<<<<<<< HEAD
-    // absolute move back to saved starting position: Only in Z direction
-    coordinated_move(NAN, NAN, save_pos[2], fr, false);
-=======
     // absolute move back to saved starting position
     coordinated_move(NAN, NAN, save_z_pos, fr, false);
->>>>>>> 140a7bb5
 
     return ok;
 }
