--- conflicted
+++ resolved
@@ -233,13 +233,8 @@
         if(fr > this->fast_feedrate) fr = this->fast_feedrate; // unless that is greater than fast feedrate
     }
 
-<<<<<<< HEAD
-    // absolute move back to saved starting position: Only in Z direction
-    coordinated_move(NAN, NAN, save_pos[2], fr, false);
-=======
     // absolute move back to saved starting position
     coordinated_move(NAN, NAN, save_z_pos, fr, false);
->>>>>>> 6ca7c3af
 
     return ok;
 }
