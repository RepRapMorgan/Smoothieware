--- conflicted
+++ resolved
@@ -452,16 +452,10 @@
             this->pData[pindex] = z ;                    // save the offset
         }
 
-<<<<<<< HEAD
-        stream->printf("\nCalibration timed out.  Please remove probe\n");
-
-        // activate correction
-=======
         stream->printf("\nCalibration done.  Please remove probe\n");
 
         // activate correction
         this->normalize_grid();
->>>>>>> c87c5f4a
         this->setAdjustFunction(true);
 
         this->in_cal = false;
