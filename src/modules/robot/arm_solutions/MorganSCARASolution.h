#ifndef MORGANSCARASOLUTION_H
#define MORGANSCARASOLUTION_H
//#include "libs/Module.h"
#include "BaseSolution.h"

class Config;

class MorganSCARASolution : public BaseSolution {
    public:
        MorganSCARASolution(Config*);
        void cartesian_to_actuator( float[], float[] );
        void actuator_to_cartesian( float[], float[] );

        bool set_optional(const arm_options_t& options);
        bool get_optional(arm_options_t& options);

    private:
        void init();
        float to_degrees(float radians);

        float arm1_length;
        float arm2_length;
        float morgan_offset_x;
        float morgan_offset_y;
        float morgan_undefined_min;
        float morgan_undefined_max;
<<<<<<< HEAD
       float slow_rate;
=======
        float slow_rate;
>>>>>>> 0e69debc
};

#endif // MORGANSCARASOLUTION_H<|MERGE_RESOLUTION|>--- conflicted
+++ resolved
@@ -24,11 +24,7 @@
         float morgan_offset_y;
         float morgan_undefined_min;
         float morgan_undefined_max;
-<<<<<<< HEAD
-       float slow_rate;
-=======
         float slow_rate;
->>>>>>> 0e69debc
 };
 
 #endif // MORGANSCARASOLUTION_H