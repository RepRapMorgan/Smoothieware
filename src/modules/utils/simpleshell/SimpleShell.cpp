--- conflicted
+++ resolved
@@ -34,18 +34,6 @@
     unsigned short check_sum = get_checksum( possible_command.substr(0,possible_command.find_first_of(" \r\n")) );  // todo: put this method somewhere more convenient
 
     // Act depending on command
-<<<<<<< HEAD
-    switch( check_sum ){
-        case ls_command_checksum      : this->ls_command(  get_arguments(possible_command), new_message.stream ); break;
-        case cd_command_checksum      : this->cd_command(  get_arguments(possible_command), new_message.stream ); break;
-        case pwd_command_checksum     : this->pwd_command( get_arguments(possible_command), new_message.stream ); break;
-        case cat_command_checksum     : this->cat_command( get_arguments(possible_command), new_message.stream ); break;
-        case play_command_checksum    : this->play_command(get_arguments(possible_command), new_message.stream ); break;
-        case reset_command_checksum   : this->reset_command(get_arguments(possible_command),new_message.stream ); break;
-        case dfu_command_checksum     : this->reset_command(get_arguments(possible_command),new_message.stream ); break;
-        case break_command_checksum   : this->break_command(get_arguments(possible_command),new_message.stream ); break;
-    }
-=======
     if (check_sum == ls_command_checksum)
         this->ls_command(  get_arguments(possible_command), new_message.stream );
     else if (check_sum == cd_command_checksum)
@@ -56,6 +44,8 @@
         this->cat_command( get_arguments(possible_command), new_message.stream );
     else if (check_sum == play_command_checksum)
         this->play_command(get_arguments(possible_command), new_message.stream );
+    else if (check_sum == break_command_checksum)
+        this->break_command(get_arguments(possible_command),new_message.stream );
     else if (check_sum == reset_command_checksum)
         this->reset_command(get_arguments(possible_command),new_message.stream );
     else if (check_sum == dfu_command_checksum)
@@ -66,7 +56,6 @@
 		this->progress_command(get_arguments(possible_command),new_message.stream );
 	else if (check_sum == abort_command_checksum)
 		this->abort_command(get_arguments(possible_command),new_message.stream );
->>>>>>> 0e59a659
 }
 
 // Convert a path indication ( absolute or relative ) into a path ( absolute )
@@ -215,12 +204,12 @@
     system_reset();
 }
 
-<<<<<<< HEAD
 // Break out into the MRI debugging system
 void SimpleShell::break_command( string parameters, StreamOutput* stream){
     stream->printf("Entering MRI debug mode...\r\n");
     __debugbreak();
-=======
+}
+
 void SimpleShell::help_command( string parameters, StreamOutput* stream ){
 	stream->printf("Commands:\r\n");
 	stream->printf("ls [folder]\r\n");
@@ -234,7 +223,6 @@
 	stream->printf("config-get [<configuration_source>] <configuration_setting>\r\n");
 	stream->printf("config-set [<configuration_source>] <configuration_setting> <value>\r\n");
 	stream->printf("config-load [<file_name>]\r\n");
->>>>>>> 0e59a659
 }
 
 void SimpleShell::on_main_loop(void* argument){
