--- conflicted
+++ resolved
@@ -663,11 +663,7 @@
     #endif
     stream->printf("%d axis\n", MAX_ROBOT_ACTUATORS);
     if(!(dev & 0x00100000)) {
-<<<<<<< HEAD
         //stream->printf("WARNING: This is not a sanctioned board and may be unreliable and even dangerous.\nThis MCU is deprecated, and cannot guarantee proper function\n");
-=======
-        stream->printf("NOTICE: This MCU is deprecated, and cannot guarantee proper function\n");
->>>>>>> eed2f5b7
         THEKERNEL->set_bad_mcu(true);
     }else{
         THEKERNEL->set_bad_mcu(false);
